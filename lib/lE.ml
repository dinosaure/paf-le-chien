--- conflicted
+++ resolved
@@ -187,16 +187,10 @@
     | Ok flow -> (
         let error_handler = error_handler mvar_err in
         let response_handler = response_handler mvar_res pusher in
-<<<<<<< HEAD
         let conn = Httpaf.Client_connection.create ?config:None in
         let httpaf_body =
           Httpaf.Client_connection.request conn ~error_handler
             ~response_handler req in
-=======
-        let httpaf_body, conn =
-          Httpaf.Client_connection.request ~error_handler ~response_handler req
-        in
->>>>>>> ec9b0a8e
         Lwt.async (fun () ->
             Paf.run ~sleep (module Httpaf_Client_connection) conn flow) ;
         transmit body httpaf_body ;
